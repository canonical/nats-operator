--- conflicted
+++ resolved
@@ -55,12 +55,8 @@
     coverage[toml]==6.5.0
     # renovate: datasource=pypi
     pydantic <= 2.0
-    # renovate: datasource=pypi
-<<<<<<< HEAD
-    pyOpenSSL==23.3.0
-=======
+    # renovate: datasource=
     pyOpenSSL==24.2.1
->>>>>>> 61dd7036
 commands =
     coverage run --source={[vars]src_path} \
                  -m pytest \
